import logging
from multiprocessing import Pool, freeze_support, RLock, current_process
from pathlib import Path
from traceback import print_exc
from typing import Union, Text, Optional, Callable, Tuple, List, Any, Dict

import numpy as np
import pandas as pd
import rx
import rx.operators as ops
import torch
from pyannote.core import Annotation, SlidingWindowFeature
<<<<<<< HEAD
=======
from pyannote.database.util import load_rttm
from pyannote.metrics.base import BaseMetric
>>>>>>> 569c68fa
from rx.core import Observer
from tqdm import tqdm

from . import blocks
from . import operators as dops
from . import sources as src
from . import utils
<<<<<<< HEAD
from .metrics import Metric
from .pipelines import Pipeline, PipelineConfig
from .progress import ProgressBar, RichProgressBar, TQDMProgressBar
from .sinks import WindowClosedException


class StreamingInference:
    """Performs streaming inference given a pipeline and an audio source.
    Side-effect hooks and observers can also be attached for customized behavior.

    Parameters
    ----------
    pipeline: Pipeline
        A pipeline.
=======
from .progress import ProgressBar, RichProgressBar, TQDMProgressBar
from .sinks import PredictionAccumulator, StreamingPlot, WindowClosedException


class StreamingInference:
    """Performs inference in real time given a pipeline and an audio source.
    Streams an audio source to an online speaker diarization pipeline.
    It allows users to attach a chain of operations in the form of hooks.

    Parameters
    ----------
    pipeline: StreamingPipeline
        Configured speaker diarization pipeline.
>>>>>>> 569c68fa
    source: AudioSource
        Audio source to read and stream.
    batch_size: int
        Number of inputs to send to the pipeline at once.
        Defaults to 1.
    do_profile: bool
        If True, compute and report the processing time of the pipeline.
        Defaults to True.
    show_progress: bool
        If True, show a progress bar.
        Defaults to True.
    progress_bar: Optional[diart.progress.ProgressBar]
        Progress bar.
        If description is not provided, set to 'Streaming <source uri>'.
        Defaults to RichProgressBar().
    """
    def __init__(
        self,
<<<<<<< HEAD
        pipeline: Pipeline,
=======
        pipeline: blocks.Pipeline,
>>>>>>> 569c68fa
        source: src.AudioSource,
        batch_size: int = 1,
        do_profile: bool = True,
        show_progress: bool = True,
        progress_bar: Optional[ProgressBar] = None,
    ):
        self.pipeline = pipeline
        self.source = source
        self.batch_size = batch_size
        self.do_profile = do_profile
        self.show_progress = show_progress
<<<<<<< HEAD
=======
        self.accumulator = PredictionAccumulator(self.source.uri)
        self.unit = "chunk" if self.batch_size == 1 else "batch"
>>>>>>> 569c68fa
        self._observers = []
        self._predictions = []

        chunk_duration = self.pipeline.config.duration
        step_duration = self.pipeline.config.step
        sample_rate = self.pipeline.config.sample_rate

        # Estimate the total number of chunks that the source will emit
        self.num_chunks = None
        if self.source.duration is not None:
            numerator = self.source.duration - chunk_duration + step_duration
            self.num_chunks = int(np.ceil(numerator / step_duration))

        # Show progress if required
        self._pbar = progress_bar
        if self.show_progress:
            if self._pbar is None:
                self._pbar = RichProgressBar()
            self._pbar.create(
                total=self.num_chunks,
                description=f"Streaming {self.source.uri}",
                unit="chunk"
            )

        # Initialize chronometer for profiling
        self._chrono = utils.Chronometer("batch", self._pbar)

        self.stream = self.source.stream

        # Dynamic resampling if the audio source isn't compatible
        if sample_rate != self.source.sample_rate:
            msg = f"Audio source has sample rate {self.source.sample_rate}, " \
                  f"but pipeline's is {sample_rate}. Will resample."
            logging.warning(msg)
            self.stream = self.stream.pipe(
                ops.map(blocks.Resample(self.source.sample_rate, sample_rate))
            )

        # Add rx operators to manage the inputs and outputs of the pipeline
        self.stream = self.stream.pipe(
            dops.rearrange_audio_stream(chunk_duration, step_duration, sample_rate),
            ops.buffer_with_count(count=self.batch_size),
        )

        if self.do_profile:
            self.stream = self.stream.pipe(
                ops.do_action(on_next=lambda _: self._chrono.start()),
                ops.map(self.pipeline),
                ops.do_action(on_next=lambda _: self._chrono.stop()),
            )
        else:
            self.stream = self.stream.pipe(ops.map(self.pipeline))

        self.stream = self.stream.pipe(
            ops.flat_map(lambda results: rx.from_iterable(results)),
            ops.do_action(lambda pred_wav: self._predictions.append(pred_wav[0])),
        )

        if show_progress:
            self.stream = self.stream.pipe(
                ops.do_action(on_next=lambda _: self._pbar.update())
            )

    def _close_pbar(self):
        if self._pbar is not None:
            self._pbar.close()

    def _close_chronometer(self):
        if self.do_profile:
            if self._chrono.is_running:
                self._chrono.stop(do_count=False)
            self._chrono.report()

    def attach_hooks(self, *hooks: Callable[[Tuple[Any, SlidingWindowFeature]], None]):
        """Attach hooks to the pipeline.

        Parameters
        ----------
        *hooks: (Tuple[Any, SlidingWindowFeature]) -> None
            Hook functions to consume emitted predictions and audio.
        """
        self.stream = self.stream.pipe(*[ops.do_action(hook) for hook in hooks])

    def attach_observers(self, *observers: Observer):
        """Attach rx observers to the pipeline.

        Parameters
        ----------
        *observers: Observer
            Observers to consume emitted predictions and audio.
        """
        self.stream = self.stream.pipe(*[ops.do(sink) for sink in observers])
        self._observers.extend(observers)

    def _handle_error(self, error: BaseException):
        # Compensate for Rx not always calling on_error
        for sink in self._observers:
            sink.on_error(error)
        # Always close the source in case of bad termination
        self.source.close()
        # Special treatment for a user interruption (counted as normal termination)
        window_closed = isinstance(error, WindowClosedException)
        interrupted = isinstance(error, KeyboardInterrupt)
        if not window_closed and not interrupted:
            print_exc()
        # Close internal states
        self._close_pbar()
        self._close_chronometer()

    def _handle_completion(self):
        # Close internal states
        self._close_pbar()
        self._close_chronometer()

    def __call__(self) -> List[Any]:
        """Stream audio chunks from a source to a pipeline.

        Returns
        -------
        predictions: List[Any]
            Streaming pipeline predictions
        """
        if self.show_progress:
            self._pbar.start()
<<<<<<< HEAD
        self.stream.subscribe(
=======
        config = self.pipeline.config
        observable = self.stream
        if self.do_plot:
            # Buffering is needed for the real-time plot, so we do this at the very end
            observable = self.stream.pipe(
                dops.buffer_output(
                    duration=config.duration,
                    step=config.step,
                    latency=config.latency,
                    sample_rate=config.sample_rate,
                ),
                ops.do(StreamingPlot(config.duration, config.latency)),
            )
        observable.subscribe(
>>>>>>> 569c68fa
            on_error=self._handle_error,
            on_completed=self._handle_completion,
        )
        # FIXME if read() isn't blocking, predictions are empty
        self.source.read()
        return self._predictions


class Benchmark:
    """
    Run a pipeline on a set of audio files in batches.
    Write predictions to a given output directory.

    If the reference is given, compute the average performance metric.

    Parameters
    ----------
    speech_path: Text or Path
        Directory with audio files.
    reference_path: Text, Path or None
        Directory with reference files (same names as audio files with different extension).
        If None, performance will not be computed.
        Defaults to None.
    output_path: Optional[Text | Path]
        Output directory to store predictions.
        If None, predictions will not be written to disk.
        Defaults to None.
    show_progress: bool
        Whether to show progress bars.
        Defaults to True.
    show_report: bool
        Whether to print a performance report to stdout.
        Defaults to True.
    batch_size: int
        Inference batch size. Defaults to 32.
    """
    def __init__(
        self,
        speech_path: Union[Text, Path],
        reference_path: Optional[Union[Text, Path]] = None,
        output_path: Optional[Union[Text, Path]] = None,
        show_progress: bool = True,
        show_report: bool = True,
        batch_size: int = 32,
    ):
        self.speech_path = Path(speech_path).expanduser()
        assert self.speech_path.is_dir(), "Speech path must be a directory"

        # If there's no reference and no output, then benchmark has no output
        msg = "Benchmark expected reference path, output path or both"
        assert reference_path is not None or output_path is not None, msg

        self.reference_path = reference_path
        if reference_path is not None:
            self.reference_path = Path(self.reference_path).expanduser()
            assert self.reference_path.is_dir(), "Reference path must be a directory"

        self.output_path = output_path
        if self.output_path is not None:
            self.output_path: Path = Path(output_path).expanduser()
            self.output_path.mkdir(parents=True, exist_ok=True)

        self.show_progress = show_progress
        self.show_report = show_report
        self.batch_size = batch_size

    def get_file_paths(self) -> List[Path]:
        """Return the path for each file in the benchmark.

        Returns
        -------
        paths: List[Path]
            List of audio file paths.
        """
        return list(self.speech_path.iterdir())

    def run_single(
        self,
<<<<<<< HEAD
        pipeline: Pipeline,
=======
        pipeline: blocks.Pipeline,
>>>>>>> 569c68fa
        filepath: Path,
        progress_bar: ProgressBar,
    ) -> Tuple[Text, Any]:
        """Run a given pipeline on a given file.
        This method does NOT reset the
        state of the pipeline before execution.

        Parameters
        ----------
<<<<<<< HEAD
        pipeline: Pipeline
            A pipeline.
=======
        pipeline: StreamingPipeline
            Speaker diarization pipeline to run.
>>>>>>> 569c68fa
        filepath: Path
            Path to the target file.
        progress_bar: diart.progress.ProgressBar
            Object to display the progress of this run.

        Returns
        -------
        uri: Text
            File URI.
        prediction: Any
            Aggregated pipeline prediction for the given file.
        """
        padding = pipeline.config.get_file_padding(filepath)
        source = src.FileAudioSource(
            filepath,
            pipeline.config.sample_rate,
            padding,
            pipeline.config.optimal_block_size(),
        )
        pipeline.set_timestamp_shift(-padding[0])
        inference = StreamingInference(
            pipeline,
            source,
            self.batch_size,
            do_profile=False,
            show_progress=self.show_progress,
            progress_bar=progress_bar,
        )

        # Run the pipeline and concatenate predictions
        pred = pipeline.join_predictions(inference())

        # Write prediction to disk if required
        if self.output_path is not None:
            pipeline.write_prediction(source.uri, pred, self.output_path)

        return source.uri, pred

    def evaluate(
        self,
<<<<<<< HEAD
        predictions: Dict[Text, Any],
        metric: Metric,
    ) -> Union[pd.DataFrame, Dict[Text, Any]]:
=======
        predictions: List[Annotation],
        metric: BaseMetric,
    ) -> Union[pd.DataFrame, List[Annotation]]:
>>>>>>> 569c68fa
        """If a reference path was provided,
        compute the performance of a list of predictions.

        Parameters
        ----------
        predictions: List[Any]
            Predictions to evaluate.
<<<<<<< HEAD
        metric: Metric
            Evaluation metric.
=======
        metric: BaseMetric
            Evaluation metric from pyannote.metrics.
>>>>>>> 569c68fa

        Returns
        -------
        report_or_predictions: Union[pd.DataFrame, List[Annotation]]
            A performance report as a pandas `DataFrame` if a
            reference path was given. Otherwise return the same predictions.
        """
        if self.reference_path is not None:
<<<<<<< HEAD
            # Initialize progress bar
=======
>>>>>>> 569c68fa
            progress_bar = TQDMProgressBar(f"Computing {metric.name}", leave=False)
            progress_bar.create(total=len(predictions), unit="file")
            progress_bar.start()

            # Evaluate each prediction
            uris = []
            for uri, pred in predictions.items():
                ref_file = list(self.reference_path.glob(f"{uri}.*"))
                if ref_file:
                    ref = metric.load_reference(ref_file[0])
                    metric(ref, pred)
                    uris.append(uri)
                else:
                    msg = f"Reference file for {uri} not found. Skipping evaluation."
                    logging.warning(msg)
                progress_bar.update()

            # Close progress bar safely
            progress_bar.close()
            # Return performance report
            return metric.report(uris, self.show_report)

        return predictions

    def __call__(
        self,
        pipeline_class: type,
<<<<<<< HEAD
        config: PipelineConfig,
        metric: Optional[Metric] = None,
    ) -> Union[pd.DataFrame, Dict[Text, Any]]:
        """Run a pipeline on a set of audio files.
=======
        config: blocks.PipelineConfig,
        metric: Optional[BaseMetric] = None,
    ) -> Union[pd.DataFrame, List[Annotation]]:
        """Run a given pipeline on a set of audio files.
>>>>>>> 569c68fa
        The internal state of the pipeline is reset before benchmarking.

        Parameters
        ----------
        pipeline_class: class
<<<<<<< HEAD
            Class from the `Pipeline` hierarchy.
            A pipeline from this class will be instantiated by each worker.
        config: PipelineConfig
            Pipeline configuration.
        metric: Optional[Metric]
            Evaluation metric.
=======
            Class from the StreamingPipeline hierarchy.
            A pipeline from this class will be instantiated by each worker.
        config: StreamingConfig
            Streaming pipeline configuration.
        metric: Optional[BaseMetric]
            Evaluation metric from pyannote.metrics.
>>>>>>> 569c68fa
            Defaults to the pipeline's suggested metric (see `StreamingPipeline.suggest_metric()`)

        Returns
        -------
        performance: pandas.DataFrame or Dict[Text, Any]
            If reference annotations are given, a DataFrame with detailed
            performance on each file as well as average performance.
            If no reference annotations, a dict of uris with predictions.
        """
        audio_file_paths = self.get_file_paths()
        num_audio_files = len(audio_file_paths)
        pipeline = pipeline_class(config)

        predictions = {}
        for i, filepath in enumerate(audio_file_paths):
            pipeline.reset()
            desc = f"Streaming {filepath.stem} ({i + 1}/{num_audio_files})"
            progress = TQDMProgressBar(desc, leave=False, do_close=True)
            uri, pred = self.run_single(pipeline, filepath, progress)
            predictions[uri] = pred

        metric = pipeline.suggest_metric() if metric is None else metric
        return self.evaluate(predictions, metric)


class Parallelize:
    """Wrapper to parallelize the execution of a `Benchmark` instance.
    Models will be copied in each worker instead of being reused.

    Parameters
    ----------
    benchmark: Benchmark
        Benchmark instance to run in parallel.
    num_workers: int
        Number of parallel workers. Defaults to 4.
    """
    def __init__(
        self,
        benchmark: Benchmark,
        num_workers: int = 4,
    ):
        self.benchmark = benchmark
        self.num_workers = num_workers

    def run_single_job(
        self,
        pipeline_class: type,
<<<<<<< HEAD
        config: PipelineConfig,
        filepath: Path,
        description: Text,
    ) -> Tuple[Text, Any]:
        """Instantiate and run a pipeline on a given file.
=======
        config: blocks.PipelineConfig,
        filepath: Path,
        description: Text,
    ) -> Annotation:
        """Build and run a pipeline on a single file.
>>>>>>> 569c68fa
        Configure execution to show progress alongside parallel runs.

        Parameters
        ----------
        pipeline_class: class
<<<<<<< HEAD
            Class from the Pipeline hierarchy.
            A pipeline from this class will be instantiated.
        config: PipelineConfig
            Pipeline configuration.
=======
            Class from the StreamingPipeline hierarchy.
            A pipeline from this class will be instantiated.
        config: StreamingConfig
            Streaming pipeline configuration.
>>>>>>> 569c68fa
        filepath: Path
            Path to the target file.
        description: Text
            Description to show in the parallel progress bar.

        Returns
        -------
        uri: Text
            File URI.
        prediction: Any
            Aggregated pipeline prediction for the given file.
        """
        # The process ID inside the pool determines the position of the progress bar
        idx_process = int(current_process().name.split('-')[1]) - 1
        # TODO share models across processes
        # Instantiate a pipeline with the config
        pipeline = pipeline_class(config)
        # Create the progress bar for this job
        progress = TQDMProgressBar(description, leave=False, position=idx_process, do_close=True)
        # Run the pipeline
        return self.benchmark.run_single(pipeline, filepath, progress)

    def __call__(
        self,
        pipeline_class: type,
<<<<<<< HEAD
        config: PipelineConfig,
        metric: Optional[Metric] = None,
    ) -> Union[pd.DataFrame, Dict[Text, Any]]:
        """Run a pipeline on a set of audio files in parallel.
        Each worker instantiates and runs the pipeline on a different file.
=======
        config: blocks.PipelineConfig,
        metric: Optional[BaseMetric] = None,
    ) -> Union[pd.DataFrame, List[Annotation]]:
        """Run a given pipeline on a set of audio files in parallel.
        Each worker will build and run the pipeline on a different file.
>>>>>>> 569c68fa

        Parameters
        ----------
        pipeline_class: class
<<<<<<< HEAD
            Class from the Pipeline hierarchy.
            A pipeline from this class will be instantiated by each worker.
        config: PipelineConfig
            Pipeline configuration.
        metric: Optional[Metric]
            Evaluation metric.
=======
            Class from the StreamingPipeline hierarchy.
            A pipeline from this class will be instantiated by each worker.
        config: StreamingConfig
            Streaming pipeline configuration.
        metric: Optional[BaseMetric]
            Evaluation metric from pyannote.metrics.
>>>>>>> 569c68fa
            Defaults to the pipeline's suggested metric (see `StreamingPipeline.suggest_metric()`)

        Returns
        -------
        performance: pandas.DataFrame or Dict[Text, Any]
            If reference annotations are given, a DataFrame with detailed
            performance on each file as well as average performance.
            If no reference annotations, a dict of uris with predictions.
        """
        audio_file_paths = self.benchmark.get_file_paths()
        num_audio_files = len(audio_file_paths)

        # Workaround for multiprocessing with GPU
        torch.multiprocessing.set_start_method('spawn')
        # For Windows support
        freeze_support()

        # Create the pool of workers using a lock for parallel tqdm usage
        pool = Pool(processes=self.num_workers, initargs=(RLock(),), initializer=tqdm.set_lock)
        # Determine the arguments for each job
        arg_list = [
            (
                pipeline_class,
                config,
                filepath,
                f"Streaming {filepath.stem} ({i + 1}/{num_audio_files})",
            )
            for i, filepath in enumerate(audio_file_paths)
        ]
        # Submit all jobs
        jobs = [pool.apply_async(self.run_single_job, args=args) for args in arg_list]

        # Wait for all jobs to finish
        pool.close()

        # Collect results
        predictions = {}
        for job in jobs:
            uri, pred = job.get()
            predictions[uri] = pred

        # Evaluate results
        metric = pipeline_class.suggest_metric() if metric is None else metric
        return self.benchmark.evaluate(predictions, metric)<|MERGE_RESOLUTION|>--- conflicted
+++ resolved
@@ -10,11 +10,6 @@
 import rx.operators as ops
 import torch
 from pyannote.core import Annotation, SlidingWindowFeature
-<<<<<<< HEAD
-=======
-from pyannote.database.util import load_rttm
-from pyannote.metrics.base import BaseMetric
->>>>>>> 569c68fa
 from rx.core import Observer
 from tqdm import tqdm
 
@@ -22,7 +17,6 @@
 from . import operators as dops
 from . import sources as src
 from . import utils
-<<<<<<< HEAD
 from .metrics import Metric
 from .pipelines import Pipeline, PipelineConfig
 from .progress import ProgressBar, RichProgressBar, TQDMProgressBar
@@ -37,21 +31,6 @@
     ----------
     pipeline: Pipeline
         A pipeline.
-=======
-from .progress import ProgressBar, RichProgressBar, TQDMProgressBar
-from .sinks import PredictionAccumulator, StreamingPlot, WindowClosedException
-
-
-class StreamingInference:
-    """Performs inference in real time given a pipeline and an audio source.
-    Streams an audio source to an online speaker diarization pipeline.
-    It allows users to attach a chain of operations in the form of hooks.
-
-    Parameters
-    ----------
-    pipeline: StreamingPipeline
-        Configured speaker diarization pipeline.
->>>>>>> 569c68fa
     source: AudioSource
         Audio source to read and stream.
     batch_size: int
@@ -70,11 +49,7 @@
     """
     def __init__(
         self,
-<<<<<<< HEAD
         pipeline: Pipeline,
-=======
-        pipeline: blocks.Pipeline,
->>>>>>> 569c68fa
         source: src.AudioSource,
         batch_size: int = 1,
         do_profile: bool = True,
@@ -86,11 +61,6 @@
         self.batch_size = batch_size
         self.do_profile = do_profile
         self.show_progress = show_progress
-<<<<<<< HEAD
-=======
-        self.accumulator = PredictionAccumulator(self.source.uri)
-        self.unit = "chunk" if self.batch_size == 1 else "batch"
->>>>>>> 569c68fa
         self._observers = []
         self._predictions = []
 
@@ -215,24 +185,7 @@
         """
         if self.show_progress:
             self._pbar.start()
-<<<<<<< HEAD
         self.stream.subscribe(
-=======
-        config = self.pipeline.config
-        observable = self.stream
-        if self.do_plot:
-            # Buffering is needed for the real-time plot, so we do this at the very end
-            observable = self.stream.pipe(
-                dops.buffer_output(
-                    duration=config.duration,
-                    step=config.step,
-                    latency=config.latency,
-                    sample_rate=config.sample_rate,
-                ),
-                ops.do(StreamingPlot(config.duration, config.latency)),
-            )
-        observable.subscribe(
->>>>>>> 569c68fa
             on_error=self._handle_error,
             on_completed=self._handle_completion,
         )
@@ -290,7 +243,7 @@
             self.reference_path = Path(self.reference_path).expanduser()
             assert self.reference_path.is_dir(), "Reference path must be a directory"
 
-        self.output_path = output_path
+        self.output_path: Optional[Union[Text, Path]] = output_path
         if self.output_path is not None:
             self.output_path: Path = Path(output_path).expanduser()
             self.output_path.mkdir(parents=True, exist_ok=True)
@@ -311,11 +264,7 @@
 
     def run_single(
         self,
-<<<<<<< HEAD
         pipeline: Pipeline,
-=======
-        pipeline: blocks.Pipeline,
->>>>>>> 569c68fa
         filepath: Path,
         progress_bar: ProgressBar,
     ) -> Tuple[Text, Any]:
@@ -325,13 +274,8 @@
 
         Parameters
         ----------
-<<<<<<< HEAD
         pipeline: Pipeline
             A pipeline.
-=======
-        pipeline: StreamingPipeline
-            Speaker diarization pipeline to run.
->>>>>>> 569c68fa
         filepath: Path
             Path to the target file.
         progress_bar: diart.progress.ProgressBar
@@ -372,15 +316,9 @@
 
     def evaluate(
         self,
-<<<<<<< HEAD
         predictions: Dict[Text, Any],
         metric: Metric,
     ) -> Union[pd.DataFrame, Dict[Text, Any]]:
-=======
-        predictions: List[Annotation],
-        metric: BaseMetric,
-    ) -> Union[pd.DataFrame, List[Annotation]]:
->>>>>>> 569c68fa
         """If a reference path was provided,
         compute the performance of a list of predictions.
 
@@ -388,13 +326,8 @@
         ----------
         predictions: List[Any]
             Predictions to evaluate.
-<<<<<<< HEAD
         metric: Metric
             Evaluation metric.
-=======
-        metric: BaseMetric
-            Evaluation metric from pyannote.metrics.
->>>>>>> 569c68fa
 
         Returns
         -------
@@ -403,10 +336,7 @@
             reference path was given. Otherwise return the same predictions.
         """
         if self.reference_path is not None:
-<<<<<<< HEAD
             # Initialize progress bar
-=======
->>>>>>> 569c68fa
             progress_bar = TQDMProgressBar(f"Computing {metric.name}", leave=False)
             progress_bar.create(total=len(predictions), unit="file")
             progress_bar.start()
@@ -434,37 +364,21 @@
     def __call__(
         self,
         pipeline_class: type,
-<<<<<<< HEAD
         config: PipelineConfig,
         metric: Optional[Metric] = None,
     ) -> Union[pd.DataFrame, Dict[Text, Any]]:
         """Run a pipeline on a set of audio files.
-=======
-        config: blocks.PipelineConfig,
-        metric: Optional[BaseMetric] = None,
-    ) -> Union[pd.DataFrame, List[Annotation]]:
-        """Run a given pipeline on a set of audio files.
->>>>>>> 569c68fa
         The internal state of the pipeline is reset before benchmarking.
 
         Parameters
         ----------
         pipeline_class: class
-<<<<<<< HEAD
             Class from the `Pipeline` hierarchy.
             A pipeline from this class will be instantiated by each worker.
         config: PipelineConfig
             Pipeline configuration.
         metric: Optional[Metric]
             Evaluation metric.
-=======
-            Class from the StreamingPipeline hierarchy.
-            A pipeline from this class will be instantiated by each worker.
-        config: StreamingConfig
-            Streaming pipeline configuration.
-        metric: Optional[BaseMetric]
-            Evaluation metric from pyannote.metrics.
->>>>>>> 569c68fa
             Defaults to the pipeline's suggested metric (see `StreamingPipeline.suggest_metric()`)
 
         Returns
@@ -512,35 +426,20 @@
     def run_single_job(
         self,
         pipeline_class: type,
-<<<<<<< HEAD
         config: PipelineConfig,
         filepath: Path,
         description: Text,
     ) -> Tuple[Text, Any]:
         """Instantiate and run a pipeline on a given file.
-=======
-        config: blocks.PipelineConfig,
-        filepath: Path,
-        description: Text,
-    ) -> Annotation:
-        """Build and run a pipeline on a single file.
->>>>>>> 569c68fa
         Configure execution to show progress alongside parallel runs.
 
         Parameters
         ----------
         pipeline_class: class
-<<<<<<< HEAD
-            Class from the Pipeline hierarchy.
+            Class from the `Pipeline` hierarchy.
             A pipeline from this class will be instantiated.
         config: PipelineConfig
             Pipeline configuration.
-=======
-            Class from the StreamingPipeline hierarchy.
-            A pipeline from this class will be instantiated.
-        config: StreamingConfig
-            Streaming pipeline configuration.
->>>>>>> 569c68fa
         filepath: Path
             Path to the target file.
         description: Text
@@ -566,38 +465,21 @@
     def __call__(
         self,
         pipeline_class: type,
-<<<<<<< HEAD
         config: PipelineConfig,
         metric: Optional[Metric] = None,
     ) -> Union[pd.DataFrame, Dict[Text, Any]]:
         """Run a pipeline on a set of audio files in parallel.
         Each worker instantiates and runs the pipeline on a different file.
-=======
-        config: blocks.PipelineConfig,
-        metric: Optional[BaseMetric] = None,
-    ) -> Union[pd.DataFrame, List[Annotation]]:
-        """Run a given pipeline on a set of audio files in parallel.
-        Each worker will build and run the pipeline on a different file.
->>>>>>> 569c68fa
 
         Parameters
         ----------
         pipeline_class: class
-<<<<<<< HEAD
             Class from the Pipeline hierarchy.
             A pipeline from this class will be instantiated by each worker.
         config: PipelineConfig
             Pipeline configuration.
         metric: Optional[Metric]
             Evaluation metric.
-=======
-            Class from the StreamingPipeline hierarchy.
-            A pipeline from this class will be instantiated by each worker.
-        config: StreamingConfig
-            Streaming pipeline configuration.
-        metric: Optional[BaseMetric]
-            Evaluation metric from pyannote.metrics.
->>>>>>> 569c68fa
             Defaults to the pipeline's suggested metric (see `StreamingPipeline.suggest_metric()`)
 
         Returns
